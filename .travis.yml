--- conflicted
+++ resolved
@@ -6,13 +6,11 @@
   - osx
   - linux
   - windows
-<<<<<<< HEAD
 
 before_script:
   - export PYTHON="" # ensure that PyPlot installs matplotlib using Conda.jl
-=======
+
 matrix:
   allow_failures:
     - julia: nightly
-codecov: true
->>>>>>> b9ab3817
+codecov: true