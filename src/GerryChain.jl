--- conflicted
+++ resolved
@@ -26,42 +26,33 @@
     induced_subgraph_edges,
     update_partition_adjacency,
 
-    # balance edges
+    # balance edges and spanning trees
     random_kruskal_mst,
+    kruskal_mst,
+    random_kruskal_mst,
+    wilson_ust,
 
-<<<<<<< HEAD
-get_attributes, get_populations_and_assignments, get_district_nodes,
-get_district_populations, get_district_adj_and_cut_edges,
-kruskal_mst, random_kruskal_mst, wilson_ust, get_subgraph_population,
-induced_subgraph_edges, update_partition_adjacency,
-
-# proposals
-RecomProposal, FlipProposal, DummyProposal,
-get_valid_proposal_contraction, get_valid_proposal_memoization,
-=======
     # proposals
     RecomProposal,
     FlipProposal,
     DummyProposal,
+    get_valid_proposal_contraction,
+    get_valid_proposal_memoization,
 
     # constraints
     PopulationConstraint,
     ContiguityConstraint,
     satisfy_constraint,
->>>>>>> 193f2981
 
     # recom
     update_partition!,
     recom_chain,
+    recom_iterator,
+    reversible_recom_chain,
+    reversible_recom_iterator, 
 
-<<<<<<< HEAD
-# recom
-update_partition!, recom_chain, reversible_recom_chain,
-reversible_recom_iterator, recom_iterator,
-=======
     # flip
     flip_chain,
->>>>>>> 193f2981
 
     # scores
     DistrictAggregate,
