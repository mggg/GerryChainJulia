abstract type AbstractConstraint end

struct PopulationConstraint <: AbstractConstraint
    min_pop::Int
    max_pop::Int
end


struct ContiguityConstraint <: AbstractConstraint
    # No metadata (for now); implements the `AbstractConstraint` interface.
end


function PopulationConstraint(graph::BaseGraph,
<<<<<<< HEAD
                              num_dists::Int,
                              population_col::AbstractString,
=======
>>>>>>> 558ff26b
                              tolerance::Float64)
    ideal_pop = graph.total_pop / num_dists

    # no particular reason to not use floor() instead of ceil()
    min_pop = Int(ceil((1-tolerance) * ideal_pop))
    max_pop = Int(floor((1+tolerance) * ideal_pop))
    return PopulationConstraint(min_pop, max_pop)
end


function satisfy_constraint(constraint::PopulationConstraint,
                            proposal::RecomProposal)
    """ Test whether a RecomProposal satisfies a population constraint.
    """
    if proposal.D₁_pop >= constraint.min_pop && proposal.D₁_pop <= constraint.max_pop
        if proposal.D₂_pop >= constraint.min_pop && proposal.D₂_pop <= constraint.max_pop
            return true
        end
    end
    return false
end


function satisfy_constraint(constraint::PopulationConstraint,
                            D₁_pop::Int,
                            D₂_pop::Int)
    """ Test whether two population counts satisfy a PopulationConstraint.
    """
    if D₁_pop >= constraint.min_pop && D₁_pop <= constraint.max_pop
        if D₂_pop >= constraint.min_pop && D₂_pop <= constraint.max_pop
            return true
        end
    end
    return false
end


function satisfy_constraint(constraint::ContiguityConstraint, graph::BaseGraph,
                            partition::Partition, flip::FlipProposal)
    """ Test whether a FlipProposal satisfies the contiguity constraint.
        Based on Parker's implementation on GitHub, located in the Flips.jl
        repository at src/constraints.jl.
    """
    # get node's neighbors who were in its old district
    neighbors = [n for n in graph.neighbors[flip.node]
                 if partition.assignments[n] == flip.D₁]
    if isempty(neighbors) # this is the only node of this district left!
        return false
    end
    source_node = pop!(neighbors)

    # DFS search to verify contiguity is not broken
    @inbounds for target_node in neighbors
        visited = zeros(Bool, graph.num_nodes)
        queue = Queue{Int}(64)  # TODO: auto-tune?
        enqueue!(queue, target_node)
        visited[target_node] = true
        found = false
        while !isempty(queue)
            curr_node = dequeue!(queue)
            if curr_node == source_node
                found = true
                break
            end
            for neighbor in graph.neighbors[curr_node]
                if (!visited[neighbor] &&
                    partition.assignments[neighbor] == flip.D₁ &&
                    neighbor != flip.node)
                    visited[neighbor] = true
                    enqueue!(queue, neighbor)
                end
            end
        end
        if (isempty(queue) && !found)
            return false
        end
    end
    return true
end<|MERGE_RESOLUTION|>--- conflicted
+++ resolved
@@ -12,13 +12,9 @@
 
 
 function PopulationConstraint(graph::BaseGraph,
-<<<<<<< HEAD
-                              num_dists::Int,
-                              population_col::AbstractString,
-=======
->>>>>>> 558ff26b
+                              partition::Partition,
                               tolerance::Float64)
-    ideal_pop = graph.total_pop / num_dists
+    ideal_pop = graph.total_pop / partition.num_dists
 
     # no particular reason to not use floor() instead of ceil()
     min_pop = Int(ceil((1-tolerance) * ideal_pop))
