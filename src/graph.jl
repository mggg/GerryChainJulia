abstract type AbstractGraph end

struct BaseGraph<:AbstractGraph
    num_nodes::Int
    num_edges::Int
    total_pop::Int
    populations::Array{Int, 1}             # of length(num_nodes)
    adj_matrix::SparseMatrixCSC{Int, Int}
    edge_src::Array{Int, 1}                # of length(num_edges)
    edge_dst::Array{Int, 1}                # of length(num_edges)
    neighbors::Array{Array{Int64,1},1}
    simple_graph::SimpleGraph              # the base SimpleGraph, if we need it
    attributes::Array{Dict{String, Any}}
end


function read_table(filepath::AbstractString)::Shapefile.Table
    """ Read table from shapefile. If a .shp and a .dbf file of the same name
        are not found, then we throw an error.
    """
    prefix = splitext(filepath)[1]
    if !(isfile(prefix * ".shp") || isfile(prefix * ".SHP")) || !(isfile(prefix * ".dbf") || isfile(prefix * ".DBF"))
        throw(ArgumentError("Error when processing filepath as shapefile: to read a graph from a shapefile, we require a .shp and .dbf file of the same name in the same folder."))
    end
    return Shapefile.Table(prefix)
end


function all_node_properties(table::Shapefile.Table)::Array{Dict{String, Any}}
    """ Returns an Array of Dictionaries. Each dictionary corresponds to one
        node in the graph.
    """
    properties = propertynames(table) # returns array of symbols
    string_keys = String.(properties) # convert by broadcasting

    # internal function because we want to use both properties and values
    function get_node_properties(row::Shapefile.Row)
        values = map(p -> getproperty(row, p), properties)
        return Dict(string_keys .=> values)
    end

    return get_node_properties.(table)
end


function get_attribute_by_key(node_attributes::Array,
                              column_name::String,
                              process_value::Function=identity)::Array
    """ Returns an array whose values correspond to the value of an attribute
        for each node.

        Arguments:

        node_attributes :   An array of Dict{String, Any}, where each dictionary
                            represents a mapping from attribute names to values
                            for a particular node.
        column_name     :   The name of the attribute (i.e., the key of the
                            attribute in the dictionaries)
        process_value   :   An optional argument that processes the raw value
    """
    return [process_value(n[column_name]) for n in node_attributes]
end


function population_to_int(raw_value::Number)::Int
    """ Tiny helper function to coerce population counts (whether they are
        ints or floats) to int.
    """
    return raw_value isa Int ? raw_value : convert(Int, round(raw_value))
end

function get_node_coordinates(row::Shapefile.Row)::Vector{Vector{Vector{Vector{Float64}}}}
    """ Construct an array of LibGEOS.Polygons from the given coordinates. The
        coordinates are structured in the following way. Each element in the
        outermost array represents one polygon. (One node can be made up of
        multiple polygons).
        [
            [                       # one array = one polygon
                [                   # points corresponding to outer ring
                    [1.0, 2.0],     # single x,y coordinate of a point
                    ...
                ],
                [                   # points corresponding to a hole in polygon
                    [1.5, 1.7],
                    ...
                ],
                ...                 # any other subsequent arrays would
                                    # correspond to other holes
            ],
            ...                     #  subsequent arrays correspond to other
                                    #  polygons
        ]
    """
    return LibGEOS.GeoInterface.coordinates(getfield(row, :geometry))
end


function graph_from_shp(filepath::AbstractString,
                        pop_col::AbstractString,
                        adjacency::String="rook")::BaseGraph
    """ Constructs BaseGraph from .shp file.
    """
    table = read_table(filepath)

    attributes = all_node_properties(table)
    coords = get_node_coordinates.(table)
    # these will be used in the adjacency method
    node_polys = polygon_array.(coords)
    node_mbrs = min_bounding_rect.(coords)

    graph = simple_graph_from_polygons(node_polys, node_mbrs, adjacency)

    # edge `i` would connect nodes edge_src[i] and edge_dst[i]
    edge_src, edge_dst = edges_from_graph(graph)
    # each entry in adj_matrix is the edge id that connects the two nodes
    adj_matrix = adjacency_matrix_from_graph(graph)
    neighbors = neighbors_from_graph(graph)

    populations =  get_attribute_by_key(attributes, pop_col, population_to_int)
    total_pop = sum(populations)

    return BaseGraph(nv(graph), ne(graph), total_pop, populations,
                     adj_matrix, edge_src, edge_dst, neighbors,
                     graph, attributes)
end


function edges_from_graph(graph::SimpleGraph)
    """ Extract edges from graph. Returns two arrays; the first contains the
        indices of the source nodes and the second contains the indices
        of the destination nodes.
    """
    num_edges = ne(graph)

    # edge `i` would connect nodes edge_src[i] and edge_dst[i]
    edge_src = zeros(Int, num_edges)
    edge_dst = zeros(Int, num_edges)

    for (index, edge) in enumerate(edges(graph))
        edge_src[index] = src(edge)
        edge_dst[index] = dst(edge)
    end
    return edge_src, edge_dst
end


function adjacency_matrix_from_graph(graph::SimpleGraph)
    """ Extract sparse adjacency matrix from graph.
    """
    # each entry in adj_matrix is the edge id that connects the two nodes.
    num_nodes = nv(graph)
    adj_matrix = spzeros(Int, num_nodes, num_nodes)
    for (index, edge) in enumerate(edges(graph))
        adj_matrix[src(edge), dst(edge)] = index
        adj_matrix[dst(edge), src(edge)] = index
    end
    return adj_matrix
end


function neighbors_from_graph(graph::SimpleGraph)
    """ Extract each node's neighbors from graph.
    """
    # each entry in adj_matrix is the edge id that connects the two nodes.
    neighbors = [ Int[] for n in 1:nv(graph) ]
    for (index, edge) in enumerate(edges(graph))
        push!(neighbors[src(edge)], dst(edge))
        push!(neighbors[dst(edge)], src(edge))
    end
    return neighbors
end


function graph_from_json(filepath::AbstractString,
                         pop_col::AbstractString)::BaseGraph
    """ Arguments:

        filepath:       file path to the .json file that contains the graph.
                        This file is expected to be generated by the `Graph.to_json()`
                        function of the Python implementation of Gerrychain. [1]
                        We assume that the JSON file has the structure of a dictionary
                        where (1) the key "nodes" yields an array of dictionaries
                        of node attributes, (2) the key "adjacency" yields an
                        array of edges (represented as dictionaries), and (3)
                        the key "id" within the edge dictionary indicates the
                        destination node of the edge.
        pop_col:        the node attribute key whose accompanying value is the
                        population of that node

    [1]: https://github.com/mggg/GerryChain/blob/c87da7e69967880abc99b781cd37468b8cb18815/gerrychain/graph/graph.py#L38
    """
    raw_graph = JSON.parsefile(filepath)
    nodes = raw_graph["nodes"]
    num_nodes = length(nodes)

    # get populations
    populations =  get_attribute_by_key(nodes, pop_col, population_to_int)
    total_pop = sum(populations)

    # Generate the base SimpleGraph.
    simple_graph = SimpleGraph(num_nodes)
    for (index, edges) in enumerate(raw_graph["adjacency"])
        for edge in edges
            if edge["id"] + 1 > index
                add_edge!(simple_graph, index, edge["id"] + 1)
            end
        end
    end

    num_edges = ne(simple_graph)

    # edge `i` would connect nodes edge_src[i] and edge_dst[i]
    edge_src, edge_dst = edges_from_graph(simple_graph)
    # each entry in adj_matrix is the edge id that connects the two nodes
    adj_matrix = adjacency_matrix_from_graph(simple_graph)
    neighbors = neighbors_from_graph(simple_graph)

    # get attributes
    attributes = get_attributes(nodes)

    return BaseGraph(num_nodes, num_edges, total_pop, populations,
                     adj_matrix, edge_src, edge_dst, neighbors,
                     simple_graph, attributes)
end


function BaseGraph(filepath::AbstractString,
                   pop_col::AbstractString;
                   adjacency::String="rook")::BaseGraph
    """ Builds the base Graph object. This is the underlying network of our
        districts, and its properties are immutable i.e they will not change
        from step to step in our Markov Chains.

        Arguments:
        filepath:       A path to a .json or .shp file which contains the
                        information needed to construct the graph.
        pop_col:        the node attribute key whose accompanying value is the
                        population of that node
        adjacency:      (Only used if the user specifies a filepath to a .shp
                        file.) Should be either "queen" or "rook"; "rook" by
                        default.
    """
    extension = uppercase(splitext(filepath)[2])
    if uppercase(extension) == ".JSON"
        return graph_from_json(filepath, pop_col)
    elseif uppercase(extension) == ".SHP"
        return graph_from_shp(filepath, pop_col, adjacency)
    else
        throw(DomainError(filepath, "Filepath must lead to valid JSON file or valid .shp/.dbf file."))
    end
end


function get_attributes(nodes::Array{Any, 1})
    """ Returns an array of dicts where the attributes of the i'th node is
        at attributes[i] as a dictionary.
    """
    attributes = Array{Dict{String, Any}}(undef, length(nodes))
    for (index, node) in enumerate(nodes)
        attributes[index] = node
    end
    return attributes
end

function induced_subgraph_edges(graph::BaseGraph, vlist::Array{Int, 1})::Vector{Int}
    """ Returns a list of edges of the subgraph induced by vlist, which is an array of vertices.
    """
    allunique(vlist) || throw(ArgumentError("Vertices in subgraph list must be unique"))
<<<<<<< HEAD
    induced_edges = Set{Int}()
=======
    induced_edges = Vector{Int}()
>>>>>>> b88afd36

    vset = Set(vlist)
    for src in vlist
        for dst in graph.neighbors[src]
            if dst in vset
                push!(induced_edges, graph.adj_matrix[src, dst])
            end
        end
    end
    return collect(induced_edges)
end

function get_subgraph_population(graph::BaseGraph, nodes::BitSet)::Int
    """ Returns the population of the subgraph induced by `nodes`.
    """
    total_pop = 0
    for node in nodes
        total_pop += graph.populations[node]
    end
    return total_pop
end

function weighted_kruskal_mst(graph::BaseGraph,
                              edges::Vector{Int},
                              nodes::BitSet,
                              weights::Array{Float64, 1},
                              rng=MersenneTwister(1234))::Dict{Int, Vector{Int}}
    """ Generates and returns a minimum spanning tree from the subgraph induced by
        `edges` and `nodes`, using Kruskal's MST algorithm.

        Note: the `graph` represents the entire graph of
        the plan, where as `edges` and `nodes` represent only the sub-graph on
        which we want to draw the MST.

        Arguments:
            graph: Underlying Graph object
            edges: Arr of edges of the sub-graph
            nodes: Set of nodes of the sub-graph

        Returns:
            mst: Dict{Int, Vector{Int}} of edges that form a mst
    """
    num_nodes = length(nodes)

    # sort the edges arr by their weights
    sorted_indices = sortperm(weights)
    sorted_edges = edges[sorted_indices]

    mst_edges = BitSet()
    connected_vs = DisjointSets{Int}(nodes)

    for edge in sorted_edges
        if !in_same_set(connected_vs, graph.edge_src[edge], graph.edge_dst[edge])
            union!(connected_vs, graph.edge_src[edge], graph.edge_dst[edge])
            push!(mst_edges, edge)
            (length(mst_edges) >= num_nodes - 1) && break
        end
    end
    return build_mst(graph, nodes, mst_edges)
end


function build_mst(graph::BaseGraph, nodes::BitSet,
                   edges::BitSet)::Dict{Int, Array{Int, 1}}
    """ Builds a graph as an adjacency list from the `mst_nodes` and `mst_edges`.
    """
    mst = Dict{Int, Array{Int, 1}}()
    for node in nodes
        mst[node] = Array{Int, 1}()
    end
    for edge in edges
        add_edge_to_mst!(graph, mst, edge)
    end
    return mst
end


function remove_edge_from_mst!(graph::BaseGraph, mst::Dict{Int, Array{Int,1}}, edge::Int)
    """ Removes an edge from the graph built by `build_mst`.
    """
    filter!(e -> e != graph.edge_dst[edge], mst[graph.edge_src[edge]])
    filter!(e -> e != graph.edge_src[edge], mst[graph.edge_dst[edge]])
end


function add_edge_to_mst!(graph::BaseGraph, mst::Dict{Int, Array{Int,1}}, edge::Int)
    """ Adds an edge to the graph built by `build_mst`.
    """
    push!(mst[graph.edge_src[edge]], graph.edge_dst[edge])
    push!(mst[graph.edge_dst[edge]], graph.edge_src[edge])
end

function traverse_mst(mst::Dict{Int, Array{Int, 1}},
                      start_node::Int,
                      avoid_node::Int,
                      stack::Stack{Int},
                      traversed_nodes::BitSet)::BitSet
    """ Returns the component of the MST `mst` that contains the vertex
        `start_node`.

        Arguments:
            mst:        mst to traverse
            start_node: the node to start traversing from
            avoid_node: the node to avoid adn which seperates the mst into
                        two components
            stack:      an empty Stack
            traversed_nodes: an empty BitSet that is to be populated.

        `stack` and `traversed_nodes` are are pre-allocated and passed in to
        reduce the number of memory allocations and consequently, time taken.
        In the course of calling this function multiple times, it is intended that
        we pass in the same (empty) objects repeatedly.
    """
    @assert isempty(stack)
    empty!(traversed_nodes)

    push!(stack, start_node)

    while !isempty(stack)
        new_node = pop!(stack)
        push!(traversed_nodes, new_node)

        for neighbor in mst[new_node]
            if !(neighbor in traversed_nodes) && neighbor != avoid_node
                push!(stack, neighbor)
            end
        end
    end
    return traversed_nodes
end<|MERGE_RESOLUTION|>--- conflicted
+++ resolved
@@ -266,11 +266,7 @@
     """ Returns a list of edges of the subgraph induced by vlist, which is an array of vertices.
     """
     allunique(vlist) || throw(ArgumentError("Vertices in subgraph list must be unique"))
-<<<<<<< HEAD
-    induced_edges = Set{Int}()
-=======
     induced_edges = Vector{Int}()
->>>>>>> b88afd36
 
     vset = Set(vlist)
     for src in vlist
