abstract type AbstractGraph end

struct BaseGraph<:AbstractGraph
    num_nodes::Int
    num_edges::Int
    num_dists::Int
    total_pop::Int
    populations::Array{Int, 1}             # of length(num_nodes)
    adj_matrix::SparseMatrixCSC{Int, Int}
    edge_src::Array{Int, 1}                # of length(num_edges)
    edge_dst::Array{Int, 1}                # of length(num_edges)
    neighbors::Array{Array{Int64,1},1}
    simple_graph::SimpleGraph              # the base SimpleGraph, if we need it
    attributes::Array{Dict{String, Any}}
end


function read_table(filepath::AbstractString)::Shapefile.Table
    """ Read table from shapefile. If a .shp and a .dbf file of the same name
        are not found, then we throw an error.
    """
    prefix = splitext(filepath)[1]
    if !(isfile(prefix * ".shp") || isfile(prefix * ".SHP")) || !(isfile(prefix * ".dbf") || isfile(prefix * ".DBF"))
        throw(ArgumentError("Error when processing filepath as shapefile: to read a graph from a shapefile, we require a .shp and .dbf file of the same name in the same folder."))
    end
    return Shapefile.Table(prefix)
end


function all_node_properties(table::Shapefile.Table)::Array{Dict{String, Any}}
    """ Returns an Array of Dictionaries. Each dictionary corresponds to one
        node in the graph.
    """
    properties = propertynames(table) # returns array of symbols
    string_keys = String.(properties) # convert by broadcasting

    # internal function because we want to use both properties and values
    function get_node_properties(row::Shapefile.Row)
        values = map(p -> getproperty(row, p), properties)
        return Dict(string_keys .=> values)
    end

    return get_node_properties.(table)
end


function get_attribute_by_key(node_attributes::Array,
                              column_name::String,
                              process_value::Function=identity)::Array
    """ Returns an array whose values correspond to the value of an attribute
        for each node.

        Arguments:

        node_attributes :   An array of Dict{String, Any}, where each dictionary
                            represents a mapping from attribute names to values
                            for a particular node.
        column_name     :   The name of the attribute (i.e., the key of the
                            attribute in the dictionaries)
        process_value   :   An optional argument that processes the raw value
    """
    return [process_value(n[column_name]) for n in node_attributes]
end


function population_to_int(raw_value::Number)::Int
    """ Tiny helper function to coerce population counts (whether they are
        ints or floats) to int.
    """
    return raw_value isa Int ? raw_value : convert(Int, round(raw_value))
end


function get_assignments(node_attributes::Array,
                         assignment_col::AbstractString)::Array{Int, 1}
    """ Extracts the assignments for each node in a graph. First attempts
        to parse the values of the assignments column as an Int; if it fails,
        it assumes every unique string assignment corresponds to to a unique
        district.
    """
    assignment_to_num = Dict{String, Int}() # map unique strings to integers
    raw_assignments = get_attribute_by_key(node_attributes, assignment_col)
    processed_assignments = zeros(length(raw_assignments))
    for (i, raw_value) in enumerate(raw_assignments)
        if raw_value isa Int
            processed_assignments[i] = raw_value
        elseif raw_value isa String
            try
                processed_assignments[i] = parse(Int, raw_assignment)
            catch exception # if the String could not be read as an int
                if !haskey(assignment_to_num, raw_value)
                    assignment_to_num[raw_value] = length(assignment_to_num) + 1
                end
                processed_assignments[i] = assignment_to_num[raw_value]
            end
        else
            message = """
<<<<<<< HEAD
                District assignments should be Ints or Strings; type
                $(typeof(raw_value)) was found instead.
=======
                District assignments should be Ints or Strings; instead,
                type $(typeof(raw_value)) was found instead.
>>>>>>> b1e05fd1
            """
            throw(DomainError(raw_value, message))
        end
    end
    return processed_assignments
end


function get_node_coordinates(row::Shapefile.Row)::Vector{Vector{Vector{Vector{Float64}}}}
    """ Construct an array of LibGEOS.Polygons from the given coordinates. The
        coordinates are structured in the following way. Each element in the
        outermost array represents one polygon. (One node can be made up of
        multiple polygons).
        [
            [                       # one array = one polygon
                [                   # points corresponding to outer ring
                    [1.0, 2.0],     # single x,y coordinate of a point
                    ...
                ],
                [                   # points corresponding to a hole in polygon
                    [1.5, 1.7],
                    ...
                ],
                ...                 # any other subsequent arrays would
                                    # correspond to other holes
            ],
            ...                     #  subsequent arrays correspond to other
                                    #  polygons
        ]
    """
    return LibGEOS.GeoInterface.coordinates(getfield(row, :geometry))
end


function graph_from_shp(filepath::AbstractString,
                        pop_col::AbstractString,
                        assignment_col::AbstractString,
                        adjacency::String="rook")::BaseGraph
    """ Constructs BaseGraph from .shp file.
    """
    table = read_table(filepath)

    attributes = all_node_properties(table)
    coords = get_node_coordinates.(table)
    # these will be used in the adjacency method
    node_polys = polygon_array.(coords)
    node_mbrs = min_bounding_rect.(coords)

    graph = simple_graph_from_polygons(node_polys, node_mbrs, adjacency)

    # edge `i` would connect nodes edge_src[i] and edge_dst[i]
    edge_src, edge_dst = edges_from_graph(graph)
    # each entry in adj_matrix is the edge id that connects the two nodes
    adj_matrix = adjacency_matrix_from_graph(graph)
    neighbors = neighbors_from_graph(graph)

    populations =  get_attribute_by_key(attributes, pop_col, population_to_int)
    assignments = get_assignments(attributes, assignment_col)
    num_districts = length(Set(assignments))
    total_pop = sum(populations)

    return BaseGraph(nv(graph), ne(graph), num_districts, total_pop,
                     populations, adj_matrix, edge_src, edge_dst, neighbors,
                     graph, attributes)
end


function edges_from_graph(graph::SimpleGraph)
    """ Extract edges from graph. Returns two arrays; the first contains the
        indices of the source nodes and the second contains the indices
        of the destination nodes.
    """
    num_edges = ne(graph)

    # edge `i` would connect nodes edge_src[i] and edge_dst[i]
    edge_src = zeros(Int, num_edges)
    edge_dst = zeros(Int, num_edges)

    for (index, edge) in enumerate(edges(graph))
        edge_src[index] = src(edge)
        edge_dst[index] = dst(edge)
    end
    return edge_src, edge_dst
end


function adjacency_matrix_from_graph(graph::SimpleGraph)
    """ Extract sparse adjacency matrix from graph.
    """
    # each entry in adj_matrix is the edge id that connects the two nodes.
    num_nodes = nv(graph)
    adj_matrix = spzeros(Int, num_nodes, num_nodes)
    for (index, edge) in enumerate(edges(graph))
        adj_matrix[src(edge), dst(edge)] = index
        adj_matrix[dst(edge), src(edge)] = index
    end
    return adj_matrix
end


function neighbors_from_graph(graph::SimpleGraph)
    """ Extract each node's neighbors from graph.
    """
    # each entry in adj_matrix is the edge id that connects the two nodes.
    neighbors = [ Int[] for n in 1:nv(graph) ]
    for (index, edge) in enumerate(edges(graph))
        push!(neighbors[src(edge)], dst(edge))
        push!(neighbors[dst(edge)], src(edge))
    end
    return neighbors
end


function graph_from_json(filepath::AbstractString,
                         pop_col::AbstractString,
                         assignment_col::AbstractString)::BaseGraph
    """ Arguments:

        filepath:       file path to the .json file that contains the graph.
                        This file is expected to be generated by the `Graph.to_json()`
                        function of the Python implementation of Gerrychain. [1]
                        We assume that the JSON file has the structure of a dictionary
                        where (1) the key "nodes" yields an array of dictionaries
                        of node attributes, (2) the key "adjacency" yields an
                        array of edges (represented as dictionaries), and (3)
                        the key "id" within the edge dictionary indicates the
                        destination node of the edge.
        pop_col:        the node attribute key whose accompanying value is the
                        population of that node
        assignment_col: the node attribute key whose accompanying value is the
                        assignment of that node (i.e., to a district)

    [1]: https://github.com/mggg/GerryChain/blob/c87da7e69967880abc99b781cd37468b8cb18815/gerrychain/graph/graph.py#L38
    """
    raw_graph = JSON.parsefile(filepath)
    nodes = raw_graph["nodes"]
    num_nodes = length(nodes)

    # get populations, assignments and num_districts
    populations =  get_attribute_by_key(nodes, pop_col, population_to_int)
    assignments = get_assignments(nodes, assignment_col)
    num_districts = length(Set(assignments))
    total_pop = sum(populations)

    # Generate the base SimpleGraph.
    simple_graph = SimpleGraph(num_nodes)
    for (index, edges) in enumerate(raw_graph["adjacency"])
        for edge in edges
            if edge["id"] + 1 > index
                add_edge!(simple_graph, index, edge["id"] + 1)
            end
        end
    end

    num_edges = ne(simple_graph)

    # edge `i` would connect nodes edge_src[i] and edge_dst[i]
    edge_src, edge_dst = edges_from_graph(simple_graph)
    # each entry in adj_matrix is the edge id that connects the two nodes
    adj_matrix = adjacency_matrix_from_graph(simple_graph)
    neighbors = neighbors_from_graph(simple_graph)

    # get attributes
    attributes = get_attributes(nodes)

    return BaseGraph(num_nodes, num_edges, num_districts, total_pop,
                     populations, adj_matrix, edge_src, edge_dst, neighbors,
                     simple_graph, attributes)
end


function BaseGraph(filepath::AbstractString,
                   pop_col::AbstractString,
                   assignment_col::AbstractString;
                   adjacency::String="rook")::BaseGraph
    """ Builds the base Graph object. This is the underlying network of our
        districts, and its properties are immutable i.e they will not change
        from step to step in our Markov Chains.

        Arguments:
        filepath:       A path to a .json or .shp file which contains the
                        information needed to construct the graph.
        pop_col:        the node attribute key whose accompanying value is the
                        population of that node
        assignment_col: the node attribute key whose accompanying value is the
                        assignment of that node (i.e., to a district)
        adjacency:      (Only used if the user specifies a filepath to a .shp
                        file.) Should be either "queen" or "rook"; "rook" by
                        default.
    """
    extension = uppercase(splitext(filepath)[2])
    if uppercase(extension) == ".JSON"
        return graph_from_json(filepath, pop_col, assignment_col)
    elseif uppercase(extension) == ".SHP"
        return graph_from_shp(filepath, pop_col, assignment_col, adjacency)
    else
        throw(DomainError(filepath, "Filepath must lead to valid JSON file or valid .shp/.dbf file."))
    end
end


function get_attributes(nodes::Array{Any, 1})
    """ Returns an array of dicts where the attributes of the i'th node is
        at attributes[i] as a dictionary.
    """
    attributes = Array{Dict{String, Any}}(undef, length(nodes))
    for (index, node) in enumerate(nodes)
        attributes[index] = node
    end
    return attributes
end

function induced_subgraph_edges(graph::BaseGraph, vlist::Array{Int, 1})::Array{Int, 1}
    """ Returns a list of edges of the subgraph induced by vlist, which is an array of vertices.
    """
    allunique(vlist) || throw(ArgumentError("Vertices in subgraph list must be unique"))
    induced_edges = Array{Int, 1}()

    vset = Set(vlist)
    for src in vlist
        for dst in graph.neighbors[src]
            if dst in vset
                push!(induced_edges, graph.adj_matrix[src, dst])
            end
        end
    end
    return induced_edges
end

function get_subgraph_population(graph::BaseGraph, nodes::BitSet)::Int
    """ Returns the population of the subgraph induced by `nodes`.
    """
    total_pop = 0
    for node in nodes
        total_pop += graph.populations[node]
    end
    return total_pop
end

function weighted_kruskal_mst(graph::BaseGraph,
                              edges::Array{Int, 1},
                              nodes::Array{Int, 1},
                              weights::Array{Float64, 1},
                              rng=MersenneTwister(1234))::BitSet
    """ Generates and returns a minimum spanning tree from the subgraph induced by
        `edges` and `nodes`, using Kruskal's MST algorithm.

        Note: the `graph` represents the entire graph of
        the plan, where as `edges` and `nodes` represent only the sub-graph on
        which we want to draw the MST.

        Arguments:
            graph: Underlying Graph object
            edges: Arr of edges of the sub-graph
            nodes: Set of nodes of the sub-graph

        Returns:
            mst: Array{Int, 1} of edges that form a mst
    """
    num_nodes = length(nodes)

    # sort the edges arr by their weights
    sorted_indices = sortperm(weights)
    sorted_edges = edges[sorted_indices]

    # mst = Array{Int, 1}()
    mst = BitSet()
    connected_vs = DisjointSets{Int}(nodes)

    for edge in sorted_edges
        if !in_same_set(connected_vs, graph.edge_src[edge], graph.edge_dst[edge])
            union!(connected_vs, graph.edge_src[edge], graph.edge_dst[edge])
            push!(mst, edge)
            (length(mst) >= num_nodes - 1) && break
        end
    end
    return mst
end<|MERGE_RESOLUTION|>--- conflicted
+++ resolved
@@ -95,13 +95,8 @@
             end
         else
             message = """
-<<<<<<< HEAD
                 District assignments should be Ints or Strings; type
                 $(typeof(raw_value)) was found instead.
-=======
-                District assignments should be Ints or Strings; instead,
-                type $(typeof(raw_value)) was found instead.
->>>>>>> b1e05fd1
             """
             throw(DomainError(raw_value, message))
         end
