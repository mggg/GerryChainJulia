--- conflicted
+++ resolved
@@ -174,18 +174,14 @@
 end
 
 """
-    update_partition_adjacency(partition::Partition,
-                               graph::BaseGraph)
-
-<<<<<<< HEAD
-function update_partition_adjacency!(partition::Partition,
-=======
+    update_partition_adjacency!(partition::Partition,
+                                graph::BaseGraph)
+
 Updates the district adjacency matrix and cut edges
 to reflect the partition's assignments for each node.
 """
-function update_partition_adjacency(partition::Partition,
->>>>>>> 489f9c37
-                                    graph::BaseGraph)
+function update_partition_adjacency!(partition::Partition,
+                                     graph::BaseGraph)
     partition.dist_adj = spzeros(Int, partition.num_dists, partition.num_dists)
     partition.num_cut_edges = 0
 
