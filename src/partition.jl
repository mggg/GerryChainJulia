--- conflicted
+++ resolved
@@ -133,12 +133,6 @@
     return populations, assignments
 end
 
-<<<<<<< HEAD
-function num_cut_edges(partition)
-    """ Returns the number of cut_edges in `partition`.
-    """
-    return partition.num_cut_edges
-=======
 
 function update_partition_adjacency(partition::Partition,
                                     graph::BaseGraph)
@@ -162,5 +156,10 @@
             partition.cut_edges[i] = 0
         end
     end
->>>>>>> bb5bfcac
+end
+
+function num_cut_edges(partition)
+    """ Returns the number of cut_edges in `partition`.
+    """
+    return partition.num_cut_edges
 end