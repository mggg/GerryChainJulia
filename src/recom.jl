struct CutSet
    balance_nodes::Dict{Int, Number}
    succ::Dict{Int, BitSet}
end


"""
    sample_subgraph(graph::BaseGraph,
                    partition::Partition,
                    rng::AbstractRNG)

Randomly sample two adjacent districts D₁ and D₂ and return a tuple
(D₁, D₂, edges, nodes) where D₁ and D₂ are Ints, `edges` and `nodes` are Sets
containing the Int edges and Int nodes of the induced subgraph.
"""
function sample_subgraph(graph::BaseGraph, partition::Partition, rng::AbstractRNG)
    D₁, D₂ = sample_adjacent_districts_randomly(partition, rng)

    # take all their nodes
    nodes = union(partition.dist_nodes[D₁], partition.dist_nodes[D₂])

    # get a subgraph of these two districts
    edges = induced_subgraph_edges(graph, collect(nodes))

    return D₁, D₂, edges, nodes
end


<<<<<<< HEAD
function bfs_traverse(mst::Dict{Int, Array{Int, 1}},
                      root::Int)::Tuple{Dict{Int, Int}, Dict{Int, BitSet}}
    """ Perform a BFS traversal of an MST from a specified root node and return
        dictionary of predecessors and successors.
    """
    q = Queue{Int}()
    visited = BitSet()
    enqueue!(q, root)
    predecessors = Dict{Int, Int}()
    successors = Dict{Int, BitSet}()

    while !isempty(q)
        n = dequeue!(q)
        push!(visited, n)
        successors[n] = BitSet()
        for neighbor in mst[n]
            if !(neighbor in visited)
                enqueue!(q, neighbor)
                push!(successors[n], neighbor)
                predecessors[neighbor] = n
            end
        end
    end
    return predecessors, successors
end

=======
Builds a graph as an adjacency list from the `mst_nodes` and `mst_edges`.
"""
function build_mst(graph::BaseGraph, nodes::BitSet, edges::BitSet)::Dict{Int,Array{Int,1}}
    mst = Dict{Int,Array{Int,1}}()
    for node in nodes
        mst[node] = Array{Int,1}()
    end
    for edge in edges
        add_edge_to_mst!(graph, mst, edge)
    end
    return mst
end

"""
    remove_edge_from_mst!(graph::BaseGraph,
                          mst::Dict{Int, Array{Int,1}},
                          edge::Int)

Removes an edge from the graph built by `build_mst()`.
"""
function remove_edge_from_mst!(graph::BaseGraph, mst::Dict{Int,Array{Int,1}}, edge::Int)
    filter!(e -> e != graph.edge_dst[edge], mst[graph.edge_src[edge]])
    filter!(e -> e != graph.edge_src[edge], mst[graph.edge_dst[edge]])
end

"""
    add_edge_to_mst!(graph::BaseGraph,
                     mst::Dict{Int, Array{Int,1}},
                     edge::Int)

    Adds an edge to the graph built by `build_mst()`.
"""
function add_edge_to_mst!(graph::BaseGraph, mst::Dict{Int,Array{Int,1}}, edge::Int)
    push!(mst[graph.edge_src[edge]], graph.edge_dst[edge])
    push!(mst[graph.edge_dst[edge]], graph.edge_src[edge])
end

"""
    traverse_mst(mst::Dict{Int, Array{Int, 1}},
                 start_node::Int,
                 avoid_node::Int,
                 stack::Stack{Int},
                 traversed_nodes::BitSet)::BitSet

Returns the component of the MST `mst` that contains the vertex
`start_node`.

*Arguments:*
    - mst:        mst to traverse
    - start_node: the node to start traversing from
    - avoid_node: the node to avoid adn which seperates the mst into
                  two components
    - stack:      an empty Stack
    - traversed_nodes: an empty BitSet that is to be populated.

`stack` and `traversed_nodes` are are pre-allocated and passed in to
reduce the number of memory allocations and consequently, time taken.
In the course of calling this function multiple times, it is intended that
we pass in the same (empty) objects repeatedly.
"""
function traverse_mst(
    mst::Dict{Int,Array{Int,1}},
    start_node::Int,
    avoid_node::Int,
    stack::Stack{Int},
    traversed_nodes::BitSet,
)::BitSet
    @assert isempty(stack)
    empty!(traversed_nodes)

    push!(stack, start_node)
>>>>>>> 193f2981

function memoized_balance_edges(graph::BaseGraph,
                                mst::Dict{Int, Vector{Int}},
                                mst_nodes::BitSet,
                                pop_constraint::PopulationConstraint,
                                D₁::Int,
                                D₂::Int,
                                subgraph_pop::Number)::CutSet
    node_pops = Dict(n => graph.populations[n] for n in mst_nodes)
    degrees = Dict(n => length(mst[n]) for n in mst_nodes)
    non_leaves = BitSet(filter(n -> degrees[n] > 1, mst_nodes))
    # if we can't find a root that has > degree 1, we'll start over
    if isempty(non_leaves) return Set() end
    root = rand(non_leaves)
    pred, succ = bfs_traverse(mst, root)
    tree_pops = Dict{Int, Number}()
    stack = Stack{Int}()
    push!(stack, root)
    while !isempty(stack)
        next_node = pop!(stack)
        if !(next_node in keys(tree_pops))
            if next_node in non_leaves
                if all(c in keys(tree_pops) for c in succ[next_node])
                    # The populations of all the node's children are known,
                    # so we can compute the total population of the tree rooted
                    # at the node.
                    tree_pops[next_node] = sum(tree_pops[c] for c in succ[next_node])
                    tree_pops[next_node] += node_pops[next_node]
                else
                    # Some children have still not been traversed. Come back later.
                    push!(stack, next_node)
                    for c in succ[next_node]
                        if !(c in keys(tree_pops))
                            push!(stack, c)
                        end
                    end
                end
            else
                # The current node is a leaf.
                # Compute its subtree population non-recursively.
                tree_pops[next_node] = node_pops[next_node]
            end
        end
    end

    balance_nodes = Dict{Int, Number}()
    for (node, pop) in tree_pops
        if pop_constraint.min_pop <= pop <= pop_constraint.max_pop
            balance_nodes[node] = pop
        end
    end
    return CutSet(balance_nodes, succ)
end

<<<<<<< HEAD
=======
"""
    get_balanced_proposal(graph::BaseGraph,
                          mst_edges::BitSet,
                          mst_nodes::BitSet,
                          partition::Partition,
                          pop_constraint::PopulationConstraint,
                          D₁::Int,
                          D₂::Int)

Tries to find a balanced cut on the subgraph induced by `mst_edges` and
`mst_nodes` such that the population is balanced according to
`pop_constraint`.
This subgraph was formed by the combination of districts `D₁` and `D₂`.
"""
function get_balanced_proposal(
    graph::BaseGraph,
    mst_edges::BitSet,
    mst_nodes::BitSet,
    partition::Partition,
    pop_constraint::PopulationConstraint,
    D₁::Int,
    D₂::Int,
)
    mst = build_mst(graph, mst_nodes, mst_edges)
    subgraph_pop = partition.dist_populations[D₁] + partition.dist_populations[D₂]
>>>>>>> 193f2981

function attempt_leaf_contraction(graph::BaseGraph,
                                  mst::Dict{Int, Vector{Int}},
                                  mst_nodes::BitSet,
                                  pop_constraint::PopulationConstraint,
                                  D₁::Int,
                                  D₂::Int,
                                  subgraph_pop::Number)::AbstractProposal
    """ Tries to find a balanced cut on the subgraph induced by `mst_edges` and
        `mst_nodes` such that the population is balanced accoriding to
        `pop_constraint`.
        This subgraph was formed by the combination of districts `D₁` and `D₂`.
    """
    # used to agglomerate nodes
    subsets = Dict(n => BitSet(n) for n in mst_nodes)
    # keep track of populations of groups of nodes
    pops = Dict(n => graph.populations[n] for n in mst_nodes)
    # keep track of the degree of nodes as leaves are contracted
    degrees = Dict(n => length(mst[n]) for n in mst_nodes)

    # choose a root that has > degree 1
    non_leaves = filter(n -> degrees[n] > 1, mst_nodes)
    # if we can't find a root that has > degree 1, we'll start over
    if isempty(non_leaves) return DummyProposal("No non-leaves.") end
    root = rand(non_leaves)

    # perform bfs traversal and get predecessors
    preds, _ = bfs_traverse(mst, root)
    leaves = Deque{Int}()
    # add each leaf to deque
    foreach(l -> push!(leaves, l), setdiff(mst_nodes, non_leaves))

    while !isempty(leaves)
        leaf = popfirst!(leaves)
        parent = preds[leaf]
        # return group of nodes iff it satisfies the ideal population constraint
        # note that we only have to check one population to see if it's within the ideal
        # range - if so, then the other population must also be in the ideal range!
        if pops[leaf] >= pop_constraint.min_pop && pops[leaf] <= pop_constraint.max_pop
            component₁, component₂ = subsets[leaf], setdiff(mst_nodes, subsets[leaf])
            population₁, population₂ = pops[leaf], subgraph_pop - pops[leaf]
            return RecomProposal(D₁, D₂, population₁, population₂, component₁, component₂)
        end
        # contract leaf into parent
        union!(subsets[parent], subsets[leaf])
        parent_degree = (degrees[parent] -= 1)
        pops[parent] += pops[leaf]
        if parent_degree == 1 && parent != root
            push!(leaves, parent)
        end
    end
    return DummyProposal("Could not find balanced cut.")
end

<<<<<<< HEAD
=======
    for edge in mst_edges
        component₁ = traverse_mst(
            mst,
            graph.edge_src[edge],
            graph.edge_dst[edge],
            stack,
            component_container,
        )
>>>>>>> 193f2981

function component_nodes(cut_set::CutSet, root::Int)::BitSet
    if !(root in keys(cut_set.balance_nodes))
        throw("Node $(root) not a balance node.")
    end

<<<<<<< HEAD
    component = BitSet()
    queue = Queue{Int}()
    enqueue!(queue, root)
    while !isempty(queue)
        next_node = dequeue!(queue)
        push!(component, next_node)
        if next_node in keys(cut_set.succ)
            for c in cut_set.succ[next_node]
                enqueue!(queue, c)
            end
=======
        if satisfy_constraint(pop_constraint, population₁, population₂)
            component₂ = setdiff(mst_nodes, component₁)
            proposal =
                RecomProposal(D₁, D₂, population₁, population₂, component₁, component₂)
            return proposal
>>>>>>> 193f2981
        end
    end
    return component
end

<<<<<<< HEAD

function get_recom_proposal(graph::BaseGraph,
                            partition::Partition,
                            pop_constraint::PopulationConstraint,
                            rng::AbstractRNG,
                            tree_fn::Function=random_kruskal_mst,
                            balance_edge_fn::Function=memoized_balance_edges,
                            node_repeats::Int=1)::RecomProposal
    """ Returns a population-balanced Recom proposal.

        Arguments:
            graph:            BaseGraph
            partition:        Partition
            pop_constraint:   PopulationConstraint to adhere to
            tree_fn:          A function used to generate random spanning trees.
                              The GerryChain version of ReCom uses random minimum
                              spanning trees (fast, but not from the uniform
                              distribution); the reversible ReCom chain demands
                              spanning trees drawn from the uniform distribution.
            balance_edge_fn:  A function used to find population-balanced edges
                              in a spanning tree.
            num_tries:        num times to try getting a balanced cut from a subgraph
                              before giving up
            node_repeats:     How many times to try to sample a balanced cut from
                              a subgraph before generating a new subgraph
    """
    D₁, D₂, sg_edges, sg_nodes = sample_subgraph(graph, partition, rng)
    subgraph_pop = partition.dist_populations[D₁] + partition.dist_populations[D₂]
=======
"""
    get_valid_proposal(graph::BaseGraph,
                       partition::Partition,
                       pop_constraint::PopulationConstraint,
                       rng::AbstractRNG,
                       num_tries::Int=3)

*Returns* a population balanced proposal.

*Arguments:*
    - graph:          BaseGraph
    - partition:      Partition
    - pop_constraint: PopulationConstraint to adhere to
    - num_tries:      num times to try getting a balanced cut from a subgraph
                      before giving up
"""
function get_valid_proposal(
    graph::BaseGraph,
    partition::Partition,
    pop_constraint::PopulationConstraint,
    rng::AbstractRNG,
    num_tries::Int = 3,
)
    while true
        D₁, D₂, sg_edges, sg_nodes = sample_subgraph(graph, partition, rng)

        for _ = 1:num_tries
            mst_edges = random_kruskal_mst(graph, sg_edges, collect(sg_nodes))
>>>>>>> 193f2981

    while true
        mst = tree_fn(graph, sg_edges, [n for n in sg_nodes], rng)
        for _ in 1:node_repeats
            # see if we can get a population-balanced cut in this mst
<<<<<<< HEAD
            cut_set = balance_edge_fn(graph, mst, sg_nodes,
                                      pop_constraint, D₁, D₂, subgraph_pop)
            if length(cut_set.balance_nodes) > 0
                # Choose a random balance node.
                root = rand(rng, keys(cut_set.balance_nodes))
                component₁ = component_nodes(cut_set, root)
                pop₁ = cut_set.balance_nodes[root]
                component₂ = setdiff(sg_nodes, component₁)
                pop₂ = subgraph_pop - pop₁ 
                return RecomProposal(D₁, D₂, pop₁, pop₂, component₁, component₂)
=======
            proposal = get_balanced_proposal(
                graph,
                mst_edges,
                sg_nodes,
                partition,
                pop_constraint,
                D₁,
                D₂,
            )

            if proposal isa RecomProposal
                return proposal
>>>>>>> 193f2981
            end
        end
    end
end


<<<<<<< HEAD
function update_partition!(partition::Partition,
                           graph::BaseGraph,
                           proposal::RecomProposal,
                           copy_parent::Bool=false,
                           weight::Float64=1.0)
    """ Updates the Partition with the RecomProposal
    """
=======
Updates the `Partition` with the `RecomProposal`.
"""
function update_partition!(
    partition::Partition,
    graph::BaseGraph,
    proposal::RecomProposal,
    copy_parent::Bool = false,
)
>>>>>>> 193f2981
    if copy_parent
        partition.parent = nothing
        old_partition = deepcopy(partition)
        partition.parent = old_partition
    end

    partition.dist_populations[proposal.D₁] = proposal.D₁_pop
    partition.dist_populations[proposal.D₂] = proposal.D₂_pop

    for node in proposal.D₁_nodes
        partition.assignments[node] = proposal.D₁
    end
    for node in proposal.D₂_nodes
        partition.assignments[node] = proposal.D₂
    end

    partition.dist_nodes[proposal.D₁] = proposal.D₁_nodes
    partition.dist_nodes[proposal.D₂] = proposal.D₂_nodes

    update_partition_adjacency!(partition, graph)
    update_partition_weight!(partition, weight)
end

<<<<<<< HEAD
@resumable function recom_iterator(
=======
"""
    recom_chain(graph::BaseGraph,
                partition::Partition,
                pop_constraint::PopulationConstraint,
                num_steps::Int,
                scores::Array{S, 1};
                num_tries::Int=3,
                acceptance_fn::F=always_accept,
                rng::AbstractRNG=Random.default_rng(),
                no_self_loops::Bool=false)::ChainScoreData where {F<:Function, S<:AbstractScore}

Runs a Markov Chain for `num_steps` steps using ReCom. Returns a `ChainScoreData`
object which can be queried to retrieve the values of every score at each
step of the chain.

*Arguments:*
- graph:            `BaseGraph`
- partition:        `Partition` with the plan information
- pop_constraint:   `PopulationConstraint`
- num_steps:        Number of steps to run the chain for
- scores:           Array of `AbstractScore`s to capture at each step
- num_tries:        num times to try getting a balanced cut from a subgraph
                    before giving up
- acceptance_fn:    A function generating a probability in [0, 1]
                    representing the likelihood of accepting the
                    proposal. Should accept a `Partition` as input.
- rng:              Random number generator. The user can pass in their
                    own; otherwise, we use the default RNG from Random.
- no\\_self\\_loops: If this is true, then a failure to accept a new state
                    is not considered a self-loop; rather, the chain
                    simply generates new proposals until the acceptance
                    function is satisfied. BEWARE - this can create
                    infinite loops if the acceptance function is never
                    satisfied!
"""
function recom_chain(
>>>>>>> 193f2981
    graph::BaseGraph,
    partition::Partition,
    pop_constraint::PopulationConstraint,
    num_steps::Int,
<<<<<<< HEAD
    scores::Array{AbstractScore, 1};
    acceptance_fn::Function=always_accept,
    proposal_fn::Function=get_recom_proposal,
    rng::AbstractRNG=Random.default_rng(),
    no_self_loops::Bool=false
)
=======
    scores::Array{S,1};
    num_tries::Int = 3,
    acceptance_fn::F = always_accept,
    rng::AbstractRNG = Random.default_rng(),
    no_self_loops::Bool = false,
)::ChainScoreData where {F<:Function,S<:AbstractScore}
>>>>>>> 193f2981
    steps_taken = 0
    @yield score_initial_partition(graph, partition, scores)

    while steps_taken < num_steps
        proposal = proposal_fn(graph, partition, pop_constraint, rng)
        custom_acceptance = acceptance_fn !== always_accept
        update_partition!(partition, graph, proposal, custom_acceptance)
        if custom_acceptance && !satisfies_acceptance_fn(partition, acceptance_fn)
            # go back to the previous partition
            partition = partition.parent
            # if user specifies this behavior, we do not increment the steps
            # taken if the acceptance function fails.
            if no_self_loops
                continue
            end
        end
        @yield score_partition_from_proposal(graph, partition, proposal, scores)
        steps_taken += 1
    end
end


function get_reversible_recom_proposal(
    graph::BaseGraph,
    partition::Partition,
    pop_constraint::PopulationConstraint,
    M::Int,
    rng::AbstractRNG,
    tree_fn::Function=wilson_ust,
    balance_edge_fn::Function=memoized_balance_edges,
    node_repeats::Int=1)::Union{RecomProposal, String}
    """TODO"""
    D₁, D₂ = rand(1:partition.num_dists, 2)
    if D₁ == D₂ || partition.dist_adj[D₁, D₂] == 0
        return "non-adjacent district pair"
    end

    subgraph_pop = partition.dist_populations[D₁] + partition.dist_populations[D₂]
    sg_nodes = union(partition.dist_nodes[D₁], partition.dist_nodes[D₂])
    sg_edges = induced_subgraph_edges(graph, collect(sg_nodes))
    mst = tree_fn(graph, sg_edges, collect(sg_nodes), rng)
    cut_set = balance_edge_fn(graph, mst, sg_nodes,
                              pop_constraint, D₁, D₂, subgraph_pop)
    n_proposals = length(cut_set.balance_nodes)
    if n_proposals > M
        throw("Number of balance edges ($n_proposals) exceeds upper bound ($M).")
    end

    if n_proposals > 0
        root = rand(rng, keys(cut_set.balance_nodes))
        component₁ = component_nodes(cut_set, root)
        pop₁ = cut_set.balance_nodes[root]
        component₂ = setdiff(sg_nodes, component₁)
        pop₂ = subgraph_pop - pop₁ 
        proposal = RecomProposal(D₁, D₂, pop₁, pop₂, component₁, component₂)
        seam_length = 0
        for node in proposal.D₁_nodes
            for neighbor in graph.neighbors[node]
                if neighbor in proposal.D₂_nodes
                    seam_length += 1
                end
            end
        end

        # We have a valid proposal; (maybe) accept.
        if rand() < 1 / (M * seam_length)
            return proposal
        else
            # case: self-loop on reversible ReCom rejection
            return "seam length"
        end
    end
    # case: self-loop on lack of proposals
    return "no proposals"
end

@resumable function reversible_recom_iterator(
    graph::BaseGraph,
    partition::Partition,
    pop_constraint::PopulationConstraint,
    M::Int,
    num_steps::Int, 
    scores::Array{AbstractScore, 1}; 
    num_tries::Int=3,
    proposal_fn::Function=get_reversible_recom_proposal,
    acceptance_fn::Function=always_accept, 
    rng::AbstractRNG=Random.default_rng())
    """Runs a Markov chain for `num_steps` steps using reversible ReCom.
       (See Cannon, Duchin, Randall, Rule 2020; forthcoming.)  Returns
        a ChainScoreData object which can be queried to retrieve the values of
        every score at each step of the chain.

        The reversible ReCom chain is slower than the "normal" (i.e. GerryChain-
        flavored) ReCom chain for the same number of _unique_ plans.
        This is for multiple reasons:
            * We draw spanning trees from the uniform distribution using
              a self-avoiding random walk, as described in Wilson 1996.
              This processs is asymptotically slower than drawing a random
              minimum spanning tree (that is, generating random edge weights
              and finding the minimum MST using Kruskal's or Prim's algorithm).
            * The chain has a high rejection probability compared to an otherwise
              equivalent ReCom chain. For the reversible chain, we count self-loops
              using the `weight` field in `partition`.

        `n_steps` specifies the number to steps to take _including_ self-loops;
        the number of plans in the returned data will usually be substantially
        smaller than `n_steps`.

        Arguments:
            graph:            BaseGraph
            partition:        Partition with the plan information
            pop_constraint:   PopulationConstraint
            M:                An upper bound on the number of balance edges
                              in a proposal.
            num_steps:        Number of steps to run the chain for
            scores:           Array of AbstractScores to capture at each step
            num_tries:        num times to try getting a balanced cut from a subgraph
                              before giving up
            proposal_fn:      A function used to generate a single reversible ReCom
                              proposal or self-loop. This function will typically be
                              a parameterized variant of `get_reversible_recom_proposal`.
            acceptance_fn:    A function generating a probability in [0, 1]
                              representing the likelihood of accepting the
                              proposal. Should accept a Partition as input.
            rng:              Random number generator. The user can pass in their
                              own; otherwise, we use the default RNG from Random.
    """
    steps_taken = 0
    self_loops = 0
    reasons = DefaultDict{String, Int}(0)
    custom_acceptance = acceptance_fn !== always_accept

    @yield score_initial_partition(graph, partition, scores)

    while steps_taken < num_steps
        proposal = proposal_fn(graph, partition, pop_constraint, M, rng)
        if proposal isa RecomProposal
            update_partition!(partition, graph, proposal, custom_acceptance)
            if custom_acceptance && !satisfies_acceptance_fn(partition, acceptance_fn)
                # go back to the previous partition
                partition = partition.parent
                # case: self-loop on non-reversible ReCom acceptance function
                self_loops += 1
                reasons["custom acceptance function"] += 1
            else
                partition.weight = self_loops + 1
                partition.chain_meta = Dict("reasons" => reasons)
                score_vals = score_partition_from_proposal(graph, partition,
                                                           proposal, scores)
                @yield score_vals
                # case: reset self-loops
                self_loops = 0
                reasons = DefaultDict{String, Int}(0)
            end
        else
            self_loops += 1
            reasons[proposal] += 1
        end
        steps_taken += 1
    end
end

# TODO: genericize?
function recom_chain(args...; kwargs...)::ChainScoreData
    chain_scores = ChainScoreData(deepcopy(scores), [])
    for step in recom_iterator(args...; kwargs...)
        push!(chain_scores.step_values, score_vals)
    end
    return chain_scores
end

function reversible_recom_chain(args...; kwargs...)::ChainScoreData
    chain_scores = ChainScoreData(deepcopy(scores), [])
    for step in reversible_recom_iterator(args...; kwargs...)
        push!(chain_scores.step_values, score_vals)
    end
    return chain_scores
end<|MERGE_RESOLUTION|>--- conflicted
+++ resolved
@@ -26,7 +26,6 @@
 end
 
 
-<<<<<<< HEAD
 function bfs_traverse(mst::Dict{Int, Array{Int, 1}},
                       root::Int)::Tuple{Dict{Int, Int}, Dict{Int, BitSet}}
     """ Perform a BFS traversal of an MST from a specified root node and return
@@ -50,82 +49,7 @@
             end
         end
     end
-    return predecessors, successors
-end
-
-=======
-Builds a graph as an adjacency list from the `mst_nodes` and `mst_edges`.
-"""
-function build_mst(graph::BaseGraph, nodes::BitSet, edges::BitSet)::Dict{Int,Array{Int,1}}
-    mst = Dict{Int,Array{Int,1}}()
-    for node in nodes
-        mst[node] = Array{Int,1}()
-    end
-    for edge in edges
-        add_edge_to_mst!(graph, mst, edge)
-    end
-    return mst
-end
-
-"""
-    remove_edge_from_mst!(graph::BaseGraph,
-                          mst::Dict{Int, Array{Int,1}},
-                          edge::Int)
-
-Removes an edge from the graph built by `build_mst()`.
-"""
-function remove_edge_from_mst!(graph::BaseGraph, mst::Dict{Int,Array{Int,1}}, edge::Int)
-    filter!(e -> e != graph.edge_dst[edge], mst[graph.edge_src[edge]])
-    filter!(e -> e != graph.edge_src[edge], mst[graph.edge_dst[edge]])
-end
-
-"""
-    add_edge_to_mst!(graph::BaseGraph,
-                     mst::Dict{Int, Array{Int,1}},
-                     edge::Int)
-
-    Adds an edge to the graph built by `build_mst()`.
-"""
-function add_edge_to_mst!(graph::BaseGraph, mst::Dict{Int,Array{Int,1}}, edge::Int)
-    push!(mst[graph.edge_src[edge]], graph.edge_dst[edge])
-    push!(mst[graph.edge_dst[edge]], graph.edge_src[edge])
-end
-
-"""
-    traverse_mst(mst::Dict{Int, Array{Int, 1}},
-                 start_node::Int,
-                 avoid_node::Int,
-                 stack::Stack{Int},
-                 traversed_nodes::BitSet)::BitSet
-
-Returns the component of the MST `mst` that contains the vertex
-`start_node`.
-
-*Arguments:*
-    - mst:        mst to traverse
-    - start_node: the node to start traversing from
-    - avoid_node: the node to avoid adn which seperates the mst into
-                  two components
-    - stack:      an empty Stack
-    - traversed_nodes: an empty BitSet that is to be populated.
-
-`stack` and `traversed_nodes` are are pre-allocated and passed in to
-reduce the number of memory allocations and consequently, time taken.
-In the course of calling this function multiple times, it is intended that
-we pass in the same (empty) objects repeatedly.
-"""
-function traverse_mst(
-    mst::Dict{Int,Array{Int,1}},
-    start_node::Int,
-    avoid_node::Int,
-    stack::Stack{Int},
-    traversed_nodes::BitSet,
-)::BitSet
-    @assert isempty(stack)
-    empty!(traversed_nodes)
-
-    push!(stack, start_node)
->>>>>>> 193f2981
+end
 
 function memoized_balance_edges(graph::BaseGraph,
                                 mst::Dict{Int, Vector{Int}},
@@ -180,34 +104,13 @@
     return CutSet(balance_nodes, succ)
 end
 
-<<<<<<< HEAD
-=======
-"""
-    get_balanced_proposal(graph::BaseGraph,
-                          mst_edges::BitSet,
-                          mst_nodes::BitSet,
-                          partition::Partition,
-                          pop_constraint::PopulationConstraint,
-                          D₁::Int,
-                          D₂::Int)
-
-Tries to find a balanced cut on the subgraph induced by `mst_edges` and
-`mst_nodes` such that the population is balanced according to
-`pop_constraint`.
-This subgraph was formed by the combination of districts `D₁` and `D₂`.
-"""
-function get_balanced_proposal(
-    graph::BaseGraph,
-    mst_edges::BitSet,
-    mst_nodes::BitSet,
-    partition::Partition,
-    pop_constraint::PopulationConstraint,
-    D₁::Int,
-    D₂::Int,
-)
-    mst = build_mst(graph, mst_nodes, mst_edges)
-    subgraph_pop = partition.dist_populations[D₁] + partition.dist_populations[D₂]
->>>>>>> 193f2981
+
+function component_nodes(cut_set::CutSet, root::Int)::BitSet
+    if !(root in keys(cut_set.balance_nodes))
+        throw("Node $(root) not a balance node.")
+    end
+end
+
 
 function attempt_leaf_contraction(graph::BaseGraph,
                                   mst::Dict{Int, Vector{Int}},
@@ -262,8 +165,33 @@
     return DummyProposal("Could not find balanced cut.")
 end
 
-<<<<<<< HEAD
-=======
+"""
+    get_balanced_proposal(graph::BaseGraph,
+                          mst_edges::BitSet,
+                          mst_nodes::BitSet,
+                          partition::Partition,
+                          pop_constraint::PopulationConstraint,
+                          D₁::Int,
+                          D₂::Int)
+
+Tries to find a balanced cut on the subgraph induced by `mst_edges` and
+`mst_nodes` such that the population is balanced according to
+`pop_constraint`.
+This subgraph was formed by the combination of districts `D₁` and `D₂`.
+"""
+function get_balanced_proposal(
+    graph::BaseGraph,
+    mst_edges::BitSet,
+    mst_nodes::BitSet,
+    partition::Partition,
+    pop_constraint::PopulationConstraint,
+    D₁::Int,
+    D₂::Int,
+)
+    mst = build_mst(graph, mst_nodes, mst_edges)
+    subgraph_pop = partition.dist_populations[D₁] + partition.dist_populations[D₂]
+
+
     for edge in mst_edges
         component₁ = traverse_mst(
             mst,
@@ -272,37 +200,17 @@
             stack,
             component_container,
         )
->>>>>>> 193f2981
-
-function component_nodes(cut_set::CutSet, root::Int)::BitSet
-    if !(root in keys(cut_set.balance_nodes))
-        throw("Node $(root) not a balance node.")
-    end
-
-<<<<<<< HEAD
-    component = BitSet()
-    queue = Queue{Int}()
-    enqueue!(queue, root)
-    while !isempty(queue)
-        next_node = dequeue!(queue)
-        push!(component, next_node)
-        if next_node in keys(cut_set.succ)
-            for c in cut_set.succ[next_node]
-                enqueue!(queue, c)
-            end
-=======
+
         if satisfy_constraint(pop_constraint, population₁, population₂)
             component₂ = setdiff(mst_nodes, component₁)
             proposal =
                 RecomProposal(D₁, D₂, population₁, population₂, component₁, component₂)
             return proposal
->>>>>>> 193f2981
         end
     end
     return component
 end
 
-<<<<<<< HEAD
 
 function get_recom_proposal(graph::BaseGraph,
                             partition::Partition,
@@ -331,42 +239,11 @@
     """
     D₁, D₂, sg_edges, sg_nodes = sample_subgraph(graph, partition, rng)
     subgraph_pop = partition.dist_populations[D₁] + partition.dist_populations[D₂]
-=======
-"""
-    get_valid_proposal(graph::BaseGraph,
-                       partition::Partition,
-                       pop_constraint::PopulationConstraint,
-                       rng::AbstractRNG,
-                       num_tries::Int=3)
-
-*Returns* a population balanced proposal.
-
-*Arguments:*
-    - graph:          BaseGraph
-    - partition:      Partition
-    - pop_constraint: PopulationConstraint to adhere to
-    - num_tries:      num times to try getting a balanced cut from a subgraph
-                      before giving up
-"""
-function get_valid_proposal(
-    graph::BaseGraph,
-    partition::Partition,
-    pop_constraint::PopulationConstraint,
-    rng::AbstractRNG,
-    num_tries::Int = 3,
-)
-    while true
-        D₁, D₂, sg_edges, sg_nodes = sample_subgraph(graph, partition, rng)
-
-        for _ = 1:num_tries
-            mst_edges = random_kruskal_mst(graph, sg_edges, collect(sg_nodes))
->>>>>>> 193f2981
 
     while true
         mst = tree_fn(graph, sg_edges, [n for n in sg_nodes], rng)
         for _ in 1:node_repeats
             # see if we can get a population-balanced cut in this mst
-<<<<<<< HEAD
             cut_set = balance_edge_fn(graph, mst, sg_nodes,
                                       pop_constraint, D₁, D₂, subgraph_pop)
             if length(cut_set.balance_nodes) > 0
@@ -377,27 +254,12 @@
                 component₂ = setdiff(sg_nodes, component₁)
                 pop₂ = subgraph_pop - pop₁ 
                 return RecomProposal(D₁, D₂, pop₁, pop₂, component₁, component₂)
-=======
-            proposal = get_balanced_proposal(
-                graph,
-                mst_edges,
-                sg_nodes,
-                partition,
-                pop_constraint,
-                D₁,
-                D₂,
-            )
-
-            if proposal isa RecomProposal
-                return proposal
->>>>>>> 193f2981
-            end
-        end
-    end
-end
-
-
-<<<<<<< HEAD
+            end
+        end
+    end
+end
+
+
 function update_partition!(partition::Partition,
                            graph::BaseGraph,
                            proposal::RecomProposal,
@@ -405,16 +267,6 @@
                            weight::Float64=1.0)
     """ Updates the Partition with the RecomProposal
     """
-=======
-Updates the `Partition` with the `RecomProposal`.
-"""
-function update_partition!(
-    partition::Partition,
-    graph::BaseGraph,
-    proposal::RecomProposal,
-    copy_parent::Bool = false,
-)
->>>>>>> 193f2981
     if copy_parent
         partition.parent = nothing
         old_partition = deepcopy(partition)
@@ -438,65 +290,17 @@
     update_partition_weight!(partition, weight)
 end
 
-<<<<<<< HEAD
 @resumable function recom_iterator(
-=======
-"""
-    recom_chain(graph::BaseGraph,
-                partition::Partition,
-                pop_constraint::PopulationConstraint,
-                num_steps::Int,
-                scores::Array{S, 1};
-                num_tries::Int=3,
-                acceptance_fn::F=always_accept,
-                rng::AbstractRNG=Random.default_rng(),
-                no_self_loops::Bool=false)::ChainScoreData where {F<:Function, S<:AbstractScore}
-
-Runs a Markov Chain for `num_steps` steps using ReCom. Returns a `ChainScoreData`
-object which can be queried to retrieve the values of every score at each
-step of the chain.
-
-*Arguments:*
-- graph:            `BaseGraph`
-- partition:        `Partition` with the plan information
-- pop_constraint:   `PopulationConstraint`
-- num_steps:        Number of steps to run the chain for
-- scores:           Array of `AbstractScore`s to capture at each step
-- num_tries:        num times to try getting a balanced cut from a subgraph
-                    before giving up
-- acceptance_fn:    A function generating a probability in [0, 1]
-                    representing the likelihood of accepting the
-                    proposal. Should accept a `Partition` as input.
-- rng:              Random number generator. The user can pass in their
-                    own; otherwise, we use the default RNG from Random.
-- no\\_self\\_loops: If this is true, then a failure to accept a new state
-                    is not considered a self-loop; rather, the chain
-                    simply generates new proposals until the acceptance
-                    function is satisfied. BEWARE - this can create
-                    infinite loops if the acceptance function is never
-                    satisfied!
-"""
-function recom_chain(
->>>>>>> 193f2981
     graph::BaseGraph,
     partition::Partition,
     pop_constraint::PopulationConstraint,
     num_steps::Int,
-<<<<<<< HEAD
     scores::Array{AbstractScore, 1};
     acceptance_fn::Function=always_accept,
     proposal_fn::Function=get_recom_proposal,
     rng::AbstractRNG=Random.default_rng(),
     no_self_loops::Bool=false
 )
-=======
-    scores::Array{S,1};
-    num_tries::Int = 3,
-    acceptance_fn::F = always_accept,
-    rng::AbstractRNG = Random.default_rng(),
-    no_self_loops::Bool = false,
-)::ChainScoreData where {F<:Function,S<:AbstractScore}
->>>>>>> 193f2981
     steps_taken = 0
     @yield score_initial_partition(graph, partition, scores)
 
@@ -528,7 +332,7 @@
     tree_fn::Function=wilson_ust,
     balance_edge_fn::Function=memoized_balance_edges,
     node_repeats::Int=1)::Union{RecomProposal, String}
-    """TODO"""
+    """TODO: docstring"""
     D₁, D₂ = rand(1:partition.num_dists, 2)
     if D₁ == D₂ || partition.dist_adj[D₁, D₂] == 0
         return "non-adjacent district pair"
