
"""
    sample_subgraph(graph::BaseGraph,
                    partition::Partition,
                    rng::AbstractRNG)

Randomly sample two adjacent districts D₁ and D₂ and return a tuple
(D₁, D₂, edges, nodes) where D₁ and D₂ are Ints, `edges` and `nodes` are Sets
containing the Int edges and Int nodes of the induced subgraph.
"""
function sample_subgraph(graph::BaseGraph, partition::Partition, rng::AbstractRNG)
    D₁, D₂ = sample_adjacent_districts_randomly(partition, rng)

    # take all their nodes
    nodes = union(partition.dist_nodes[D₁], partition.dist_nodes[D₂])

    # get a subgraph of these two districts
    edges = induced_subgraph_edges(graph, collect(nodes))

    return D₁, D₂, edges, BitSet(nodes)
end

"""
    build_mst(graph::BaseGraph,
              nodes::BitSet,
              edges::BitSet)::Dict{Int, Array{Int, 1}}

Builds a graph as an adjacency list from the `mst_nodes` and `mst_edges`.
"""
function build_mst(graph::BaseGraph, nodes::BitSet, edges::BitSet)::Dict{Int,Array{Int,1}}
    mst = Dict{Int,Array{Int,1}}()
    for node in nodes
        mst[node] = Array{Int,1}()
    end
    for edge in edges
        add_edge_to_mst!(graph, mst, edge)
    end
    return mst
end

"""
    remove_edge_from_mst!(graph::BaseGraph,
                          mst::Dict{Int, Array{Int,1}},
                          edge::Int)

Removes an edge from the graph built by `build_mst()`.
"""
function remove_edge_from_mst!(graph::BaseGraph, mst::Dict{Int,Array{Int,1}}, edge::Int)
    filter!(e -> e != graph.edge_dst[edge], mst[graph.edge_src[edge]])
    filter!(e -> e != graph.edge_src[edge], mst[graph.edge_dst[edge]])
end

"""
    add_edge_to_mst!(graph::BaseGraph,
                     mst::Dict{Int, Array{Int,1}},
                     edge::Int)

    Adds an edge to the graph built by `build_mst()`.
"""
function add_edge_to_mst!(graph::BaseGraph, mst::Dict{Int,Array{Int,1}}, edge::Int)
    push!(mst[graph.edge_src[edge]], graph.edge_dst[edge])
    push!(mst[graph.edge_dst[edge]], graph.edge_src[edge])
end

"""
    traverse_mst(mst::Dict{Int, Array{Int, 1}},
                 start_node::Int,
                 avoid_node::Int,
                 stack::Stack{Int},
                 traversed_nodes::BitSet)::BitSet

Returns the component of the MST `mst` that contains the vertex
`start_node`.

*Arguments:*
    - mst:        mst to traverse
    - start_node: the node to start traversing from
    - avoid_node: the node to avoid adn which seperates the mst into
                  two components
    - stack:      an empty Stack
    - traversed_nodes: an empty BitSet that is to be populated.

`stack` and `traversed_nodes` are are pre-allocated and passed in to
reduce the number of memory allocations and consequently, time taken.
In the course of calling this function multiple times, it is intended that
we pass in the same (empty) objects repeatedly.
"""
function traverse_mst(
    mst::Dict{Int,Array{Int,1}},
    start_node::Int,
    avoid_node::Int,
    stack::Stack{Int},
    traversed_nodes::BitSet,
)::BitSet
    @assert isempty(stack)
    empty!(traversed_nodes)

    push!(stack, start_node)

    while !isempty(stack)
        new_node = pop!(stack)
        push!(traversed_nodes, new_node)

        for neighbor in mst[new_node]
            if !(neighbor in traversed_nodes) && neighbor != avoid_node
                push!(stack, neighbor)
            end
        end
    end
    return traversed_nodes
end

"""
    get_balanced_proposal(graph::BaseGraph,
                          mst_edges::BitSet,
                          mst_nodes::BitSet,
                          partition::Partition,
                          pop_constraint::PopulationConstraint,
                          D₁::Int,
                          D₂::Int)

Tries to find a balanced cut on the subgraph induced by `mst_edges` and
`mst_nodes` such that the population is balanced according to
`pop_constraint`.
This subgraph was formed by the combination of districts `D₁` and `D₂`.
"""
function get_balanced_proposal(
    graph::BaseGraph,
    mst_edges::BitSet,
    mst_nodes::BitSet,
    partition::Partition,
    pop_constraint::PopulationConstraint,
    D₁::Int,
    D₂::Int,
)
    mst = build_mst(graph, mst_nodes, mst_edges)
    subgraph_pop = partition.dist_populations[D₁] + partition.dist_populations[D₂]

    # pre-allocated reusable data structures to reduce number of memory allocations
    stack = Stack{Int}()
    component_container = BitSet([])

    for edge in mst_edges
        component₁ = traverse_mst(
            mst,
            graph.edge_src[edge],
            graph.edge_dst[edge],
            stack,
            component_container,
        )

        population₁ = get_subgraph_population(graph, component₁)
        population₂ = subgraph_pop - population₁

        if satisfy_constraint(pop_constraint, population₁, population₂)
            component₂ = setdiff(mst_nodes, component₁)
            proposal =
                RecomProposal(D₁, D₂, population₁, population₂, component₁, component₂)
            return proposal
        end
    end
    return DummyProposal("Could not find balanced cut.")
end

"""
    get_valid_proposal(graph::BaseGraph,
                       partition::Partition,
                       pop_constraint::PopulationConstraint,
                       rng::AbstractRNG,
                       num_tries::Int=3)

*Returns* a population balanced proposal.

*Arguments:*
    - graph:          BaseGraph
    - partition:      Partition
    - pop_constraint: PopulationConstraint to adhere to
    - num_tries:      num times to try getting a balanced cut from a subgraph
                      before giving up
"""
function get_valid_proposal(
    graph::BaseGraph,
    partition::Partition,
    pop_constraint::PopulationConstraint,
    rng::AbstractRNG,
    num_tries::Int = 3,
)
    while true
        D₁, D₂, sg_edges, sg_nodes = sample_subgraph(graph, partition, rng)

        for _ = 1:num_tries
            mst_edges = random_kruskal_mst(graph, sg_edges, collect(sg_nodes))

            # see if we can get a population-balanced cut in this mst
            proposal = get_balanced_proposal(
                graph,
                mst_edges,
                sg_nodes,
                partition,
                pop_constraint,
                D₁,
                D₂,
            )

            if proposal isa RecomProposal
                return proposal
            end
        end
    end
end

"""
    update_partition!(partition::Partition,
                      graph::BaseGraph,
                      proposal::RecomProposal,
                      copy_parent::Bool=false)

Updates the `Partition` with the `RecomProposal`.
"""
function update_partition!(
    partition::Partition,
    graph::BaseGraph,
    proposal::RecomProposal,
    copy_parent::Bool = false,
)
    if copy_parent
        partition.parent = nothing
        old_partition = deepcopy(partition)
        partition.parent = old_partition
    end

    partition.dist_populations[proposal.D₁] = proposal.D₁_pop
    partition.dist_populations[proposal.D₂] = proposal.D₂_pop

    for node in proposal.D₁_nodes
        partition.assignments[node] = proposal.D₁
    end
    for node in proposal.D₂_nodes
        partition.assignments[node] = proposal.D₂
    end

    partition.dist_nodes[proposal.D₁] = proposal.D₁_nodes
    partition.dist_nodes[proposal.D₂] = proposal.D₂_nodes

    update_partition_adjacency(partition, graph)
end

"""
    recom_chain(graph::BaseGraph,
                partition::Partition,
                pop_constraint::PopulationConstraint,
                num_steps::Int,
                scores::Array{S, 1};
                num_tries::Int=3,
                acceptance_fn::F=always_accept,
                rng::AbstractRNG=Random.default_rng(),
                no_self_loops::Bool=false)::ChainScoreData where {F<:Function, S<:AbstractScore}

Runs a Markov Chain for `num_steps` steps using ReCom. Returns a `ChainScoreData`
object which can be queried to retrieve the values of every score at each
step of the chain.

*Arguments:*
- graph:            `BaseGraph`
- partition:        `Partition` with the plan information
- pop_constraint:   `PopulationConstraint`
- num_steps:        Number of steps to run the chain for
- scores:           Array of `AbstractScore`s to capture at each step
- num_tries:        num times to try getting a balanced cut from a subgraph
                    before giving up
- acceptance_fn:    A function generating a probability in [0, 1]
                    representing the likelihood of accepting the
                    proposal. Should accept a `Partition` as input.
- rng:              Random number generator. The user can pass in their
                    own; otherwise, we use the default RNG from Random.
- no\\_self\\_loops: If this is true, then a failure to accept a new state
                    is not considered a self-loop; rather, the chain
                    simply generates new proposals until the acceptance
                    function is satisfied. BEWARE - this can create
                    infinite loops if the acceptance function is never
                    satisfied!
"""
function recom_chain(
    graph::BaseGraph,
    partition::Partition,
    pop_constraint::PopulationConstraint,
    num_steps::Int,
    scores::Array{S,1};
    num_tries::Int = 3,
    acceptance_fn::F = always_accept,
    rng::AbstractRNG = Random.default_rng(),
    no_self_loops::Bool = false,
    progress_bar = true,
)::ChainScoreData where {F<:Function,S<:AbstractScore}
    first_scores = score_initial_partition(graph, partition, scores)
    chain_scores = ChainScoreData(deepcopy(scores), [first_scores])

    if progress_bar
        iter = ProgressBar(1:num_steps)
    else
        iter = 1:num_steps
    end

    for steps_taken in iter
        step_completed = false
        while !step_completed
            proposal = get_valid_proposal(graph, partition, pop_constraint, rng, num_tries)
            custom_acceptance = acceptance_fn !== always_accept
            update_partition!(partition, graph, proposal, custom_acceptance)
            if custom_acceptance && !satisfies_acceptance_fn(partition, acceptance_fn)
                # go back to the previous partition
                partition = partition.parent
                # if user specifies this behavior, we do not increment the steps
                # taken if the acceptance function fails.
                if no_self_loops
                    continue
                end
            end
            score_vals = score_partition_from_proposal(graph, partition, proposal, scores)
            push!(chain_scores.step_values, score_vals)
            step_completed = true
        end
<<<<<<< HEAD
        score_vals = score_partition_from_proposal(graph, partition, proposal,
                                                   scores, update_partition!)
        push!(chain_scores.step_values, score_vals)
        steps_taken += 1
=======
>>>>>>> aa00c07c
    end

    return chain_scores
end<|MERGE_RESOLUTION|>--- conflicted
+++ resolved
@@ -316,17 +316,11 @@
                     continue
                 end
             end
-            score_vals = score_partition_from_proposal(graph, partition, proposal, scores)
+            score_vals = score_partition_from_proposal(graph, partition, proposal,
+                                                       scores, update_partition!)
             push!(chain_scores.step_values, score_vals)
             step_completed = true
         end
-<<<<<<< HEAD
-        score_vals = score_partition_from_proposal(graph, partition, proposal,
-                                                   scores, update_partition!)
-        push!(chain_scores.step_values, score_vals)
-        steps_taken += 1
-=======
->>>>>>> aa00c07c
     end
 
     return chain_scores
