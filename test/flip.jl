--- conflicted
+++ resolved
@@ -1,78 +1,72 @@
-@testset "Flip tests" begin
-    graph = BaseGraph(square_grid_filepath, "population")
-    partition = Partition(graph, "assignment")
-
-    function accept_on_third_try()
-        counter = 0
-        return p -> (counter += 1) < 3 ? 0.0 : 1.0
-    end
-
-    @testset "propose_random_flip()" begin
-        flip_prop = GerryChain.propose_random_flip(graph, partition)
-        pops = partition.dist_populations[[flip_prop.D₁, flip_prop.D₂]]
-        # test that population counts look right
-        @test sum(pops) == flip_prop.D₁_pop + flip_prop.D₂_pop
-        # test that a node is not being 'flipped' to its original district
-        @test flip_prop.D₁ != flip_prop.D₂
-        neighbors = graph.neighbors[flip_prop.node]
-        neighbor_districts = [partition.assignments[n] for n in neighbors]
-        # a node should only be flipped to a district belonging to one of its
-        # neighboring nodes
-        @test flip_prop.D₂ in neighbor_districts
-    end
-
-    @testset "flip_chain()" begin
-        # this is a dummy constraint
-<<<<<<< HEAD
-        pop_constraint = PopulationConstraint(graph, "population", 10.0)
-        cont_constraint = ContiguityConstraint()
-=======
-        pop_constraint = PopulationConstraint(graph,  partition, 10.0)
-
-        cont_constraint = cont_constraint = ContiguityConstraint()
->>>>>>> 9fda8796
-        scores = [
-            DistrictAggregate("electionD"),
-            DistrictAggregate("electionR"),
-            DistrictAggregate("purple"),
-            DistrictAggregate("pink"),
-        ]
-        num_steps = 1000
-
-        function run_chain()
-            try
-                flip_chain(graph, partition, pop_constraint, cont_constraint, num_steps, scores)
-            catch ex
-                return ex
-            end
-        end
-        # hacky way to run flip chain and test that it doesn't yield an exception
-        @test !isa(run_chain(), Exception)
-    end
-
-    @testset "no_self_loops" begin
-        partition = Partition(graph, "assignment")
-        # this is a dummy constraint
-        pop_constraint = PopulationConstraint(graph, "population", 10.0)
-        cont_constraint = ContiguityConstraint()
-        scores = [
-            DistrictAggregate("electionD"),
-            DistrictAggregate("electionR"),
-            DistrictAggregate("purple"),
-            DistrictAggregate("pink"),
-        ]
-        num_steps = 1 # test 1 step (2 states) for now
-        f = accept_on_third_try()
-        chain_data = flip_chain(graph, partition, pop_constraint, cont_constraint, num_steps, scores, acceptance_fn=f)
-        @test get_scores_at_step(chain_data, 0) == get_scores_at_step(chain_data, 1)
-        # acceptance function should still return 0, because the acceptance function
-        # should only have been called once
-        @test f(nothing) == 0.0
-
-        f = accept_on_third_try() # reset f
-        chain_data = flip_chain(graph, partition, pop_constraint, cont_constraint, num_steps, scores, acceptance_fn=f, no_self_loops=true)
-        # acceptance function should now return 1, because the acceptance function
-        # should have been called until it started returning 1.0
-        @test f(nothing) == 1.0
-    end
-end
+@testset "Flip tests" begin
+    graph = BaseGraph(square_grid_filepath, "population")
+    partition = Partition(graph, "assignment")
+
+    function accept_on_third_try()
+        counter = 0
+        return p -> (counter += 1) < 3 ? 0.0 : 1.0
+    end
+
+    @testset "propose_random_flip()" begin
+        flip_prop = GerryChain.propose_random_flip(graph, partition)
+        pops = partition.dist_populations[[flip_prop.D₁, flip_prop.D₂]]
+        # test that population counts look right
+        @test sum(pops) == flip_prop.D₁_pop + flip_prop.D₂_pop
+        # test that a node is not being 'flipped' to its original district
+        @test flip_prop.D₁ != flip_prop.D₂
+        neighbors = graph.neighbors[flip_prop.node]
+        neighbor_districts = [partition.assignments[n] for n in neighbors]
+        # a node should only be flipped to a district belonging to one of its
+        # neighboring nodes
+        @test flip_prop.D₂ in neighbor_districts
+    end
+
+    @testset "flip_chain()" begin
+        # this is a dummy constraint
+        pop_constraint = PopulationConstraint(graph, partition, 10.0)
+        cont_constraint = ContiguityConstraint()
+        scores = [
+            DistrictAggregate("electionD"),
+            DistrictAggregate("electionR"),
+            DistrictAggregate("purple"),
+            DistrictAggregate("pink"),
+        ]
+        num_steps = 1000
+
+        function run_chain()
+            try
+                flip_chain(graph, partition, pop_constraint, cont_constraint, num_steps, scores)
+            catch ex
+                return ex
+            end
+        end
+        # hacky way to run flip chain and test that it doesn't yield an exception
+        @test !isa(run_chain(), Exception)
+    end
+
+    @testset "no_self_loops" begin
+        partition = Partition(graph, "assignment")
+        # this is a dummy constraint
+        pop_constraint = PopulationConstraint(graph, "population", 10.0)
+        cont_constraint = ContiguityConstraint()
+        scores = [
+            DistrictAggregate("electionD"),
+            DistrictAggregate("electionR"),
+            DistrictAggregate("purple"),
+            DistrictAggregate("pink"),
+        ]
+        num_steps = 1 # test 1 step (2 states) for now
+        f = accept_on_third_try()
+        chain_data = flip_chain(graph, partition, pop_constraint, cont_constraint, num_steps, scores, acceptance_fn=f)
+        @test get_scores_at_step(chain_data, 0) == get_scores_at_step(chain_data, 1)
+        # acceptance function should still return 0, because the acceptance function
+        # should only have been called once
+        @test f(nothing) == 0.0
+
+        f = accept_on_third_try() # reset f
+        chain_data = flip_chain(graph, partition, pop_constraint, cont_constraint, num_steps, scores, acceptance_fn=f, no_self_loops=true)
+        # acceptance function should now return 1, because the acceptance function
+        # should have been called until it started returning 1.0
+        @test f(nothing) == 1.0
+    end
+end