@testset "Recom tests" begin
    graph = BaseGraph(square_grid_filepath, "population")

    @testset "traverse_mst()" begin
        nodes = [1, 2, 3, 4, 5, 6, 7, 8]
        edges = [graph.adj_matrix[1,5], graph.adj_matrix[5,6], graph.adj_matrix[2,6],
                 graph.adj_matrix[2,3], graph.adj_matrix[3,7], graph.adj_matrix[3,4],
                 graph.adj_matrix[4,8]]
        mst = GerryChain.build_mst(graph, BitSet(nodes), BitSet(edges))
        stack = Stack{Int}()
        component_container = BitSet([])
        cut_edge = graph.adj_matrix[2,3]
        component = GerryChain.traverse_mst(mst, 2, 3, stack, component_container)
        @test component == BitSet([1, 2, 5, 6])
        component = GerryChain.traverse_mst(mst, 1, 5, stack, component_container)
        @test component == BitSet([1])
    end

    @testset "recom_chain()" begin
        partition = Partition(graph, "assignment")
        # this is a dummy constraint
<<<<<<< HEAD
        pop_constraint = PopulationConstraint(graph, partition, "population", 10.0)
=======
        pop_constraint = PopulationConstraint(graph, 10.0)
>>>>>>> 558ff26b
        scores = [
            DistrictAggregate("electionD"),
            DistrictAggregate("electionR"),
            DistrictAggregate("purple"),
            DistrictAggregate("pink"),
        ]
        num_steps = 2 # test 2 steps for now

        function run_chain()
            try
                recom_chain(graph, partition, pop_constraint, num_steps, scores)
            catch ex
                return ex
            end
        end
        recom_chain(graph, partition, pop_constraint, num_steps, scores)
        # hacky way to run flip chain and test that it doesn't yield an exception
        @test !isa(run_chain(), Exception)
    end
end<|MERGE_RESOLUTION|>--- conflicted
+++ resolved
@@ -19,11 +19,7 @@
     @testset "recom_chain()" begin
         partition = Partition(graph, "assignment")
         # this is a dummy constraint
-<<<<<<< HEAD
-        pop_constraint = PopulationConstraint(graph, partition, "population", 10.0)
-=======
-        pop_constraint = PopulationConstraint(graph, 10.0)
->>>>>>> 558ff26b
+        pop_constraint = PopulationConstraint(graph, partition, 10.0)
         scores = [
             DistrictAggregate("electionD"),
             DistrictAggregate("electionR"),
