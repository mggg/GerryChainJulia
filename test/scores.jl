--- conflicted
+++ resolved
@@ -99,11 +99,7 @@
         function broken_fn_inner_bug(graph, district_nodes, district_index)
             "1" + 1 # this is an invalid operation
         end
-<<<<<<< HEAD
-        inner_bug_score = PlanScore("broken2", broken_fn_inner_bug)
-=======
         inner_bug_score = DistrictScore("broken2", broken_fn_inner_bug)
->>>>>>> 64365dbf
         @test_throws MethodError eval_score_on_district(
             graph,
             partition,
